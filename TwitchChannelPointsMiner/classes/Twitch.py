# For documentation on Twitch GraphQL API see:
# https://www.apollographql.com/docs/
# https://github.com/mauricew/twitch-graphql-api
# Full list of available methods: https://azr.ivr.fi/schema/query.doc.html (a bit outdated)


import copy
import logging
import os
import random
import re
import string
import time

# from datetime import datetime
from pathlib import Path
from secrets import choice, token_hex

# import json
# from base64 import urlsafe_b64decode

import requests

from TwitchChannelPointsMiner.classes.entities.Campaign import Campaign
from TwitchChannelPointsMiner.classes.entities.Drop import Drop
from TwitchChannelPointsMiner.classes.Exceptions import (
    StreamerDoesNotExistException,
    StreamerIsOfflineException,
)
from TwitchChannelPointsMiner.classes.Settings import (
    Events,
    FollowersOrder,
    Priority,
    Settings,
)
from TwitchChannelPointsMiner.classes.TwitchLogin import TwitchLogin
from TwitchChannelPointsMiner.constants import (
    CLIENT_ID,
    CLIENT_VERSION,
    URL,
    GQLOperations,
)
from TwitchChannelPointsMiner.utils import (
    _millify,
    create_chunks,
    internet_connection_available,
)

logger = logging.getLogger(__name__)


class Twitch(object):
    __slots__ = [
        "cookies_file",
        "user_agent",
        "twitch_login",
        "running",
        "device_id",
        "session",
        # "integrity",
        # "integrity_expire",
        "client_session",
        "client_version",
        "client_version_cache_time",
        "twilight_build_id_pattern",
    ]

    def __init__(self, username, user_agent, password=None):
        cookies_path = os.path.join(Path().absolute(), "cookies")
        Path(cookies_path).mkdir(parents=True, exist_ok=True)
        self.cookies_file = os.path.join(cookies_path, f"{username}.pkl")
        self.user_agent = user_agent
        self.device_id = "".join(
            choice(string.ascii_letters + string.digits) for _ in range(32)
        )
        self.session = requests.Session()
        self.twitch_login = TwitchLogin(
            CLIENT_ID, self.device_id, username, self.user_agent, password=password
        )
        self.running = True
        # self.integrity = None
        # self.integrity_expire = 0
        self.client_session = token_hex(16)
        self.client_version = CLIENT_VERSION
        self.client_version_cache_time = float("-inf")
        self.twilight_build_id_pattern = re.compile(
            r"window\.__twilightBuildID=\"([0-9A-Fa-f]{8}-[0-9A-Fa-f]{4}-4[0-9A-Fa-f]{3}-[89ABab][0-9A-Fa-f]{3}-[0-9A-Fa-f]{12})\";"
        )

    def login(self):
        if not os.path.isfile(self.cookies_file):
            if self.twitch_login.login_flow():
                self.twitch_login.save_cookies(self.cookies_file)
        else:
            self.twitch_login.load_cookies(self.cookies_file)
            self.twitch_login.set_token(self.twitch_login.get_auth_token())

    # === STREAMER / STREAM / INFO === #
    def update_stream(self, streamer):
        if streamer.stream.update_required() is True:
            stream_info = self.get_stream_info(streamer)
            if stream_info is not None:
                streamer.stream.update(
                    broadcast_id=stream_info["stream"]["id"],
                    title=stream_info["broadcastSettings"]["title"],
                    game=stream_info["broadcastSettings"]["game"],
                    tags=stream_info["stream"]["tags"],
                    viewers_count=stream_info["stream"]["viewersCount"],
                )

                event_properties = {
                    "channel_id": streamer.channel_id,
                    "broadcast_id": streamer.stream.broadcast_id,
                    "player": "site",
                    "user_id": self.twitch_login.get_user_id(),
                }

                if (
                    streamer.stream.game_name() is not None
                    and streamer.settings.claim_drops is True
                ):
                    event_properties["game"] = streamer.stream.game_name()
                    # Update also the campaigns_ids so we are sure to tracking the correct campaign
                    streamer.stream.campaigns_ids = (
                        self.__get_campaign_ids_from_streamer(streamer)
                    )

                streamer.stream.payload = [
                    {"event": "minute-watched", "properties": event_properties}
                ]

    def get_spade_url(self, streamer):
        try:
            # fixes AttributeError: 'NoneType' object has no attribute 'group'
            # headers = {"User-Agent": self.user_agent}
            from TwitchChannelPointsMiner.constants import USER_AGENTS

            headers = {"User-Agent": USER_AGENTS["Linux"]["FIREFOX"]}

            main_page_request = self.session.get(streamer.streamer_url, headers=headers)
            response = main_page_request.text
            # logger.info(response)
            regex_settings = "(https://static.twitchcdn.net/config/settings.*?js)"
            settings_url = re.search(regex_settings, response).group(1)

            settings_request = self.session.get(settings_url, headers=headers)
            response = settings_request.text
            regex_spade = '"spade_url":"(.*?)"'
            streamer.stream.spade_url = re.search(regex_spade, response).group(1)
        except requests.exceptions.RequestException as e:
            logger.error(f"Something went wrong during extraction of 'spade_url': {e}")

    def get_broadcast_id(self, streamer):
        json_data = copy.deepcopy(GQLOperations.WithIsStreamLiveQuery)
        json_data["variables"] = {"id": streamer.channel_id}
        response = self.post_gql_request(json_data)
        if response != {}:
            stream = response["data"]["user"]["stream"]
            if stream is not None:
                return stream["id"]
            else:
                raise StreamerIsOfflineException

    def get_stream_info(self, streamer):
        json_data = copy.deepcopy(GQLOperations.VideoPlayerStreamInfoOverlayChannel)
        json_data["variables"] = {"channel": streamer.username}
        response = self.post_gql_request(json_data)
        if response != {}:
            if response["data"]["user"]["stream"] is None:
                raise StreamerIsOfflineException
            else:
                return response["data"]["user"]

    def check_streamer_online(self, streamer):
        if time.time() < streamer.offline_at + 60:
            return

        if streamer.is_online is False:
            try:
                self.get_spade_url(streamer)
                self.update_stream(streamer)
            except StreamerIsOfflineException:
                streamer.set_offline()
            else:
                streamer.set_online()
        else:
            try:
                self.update_stream(streamer)
            except StreamerIsOfflineException:
                streamer.set_offline()

    def get_channel_id(self, streamer_username):
        json_data = copy.deepcopy(GQLOperations.ReportMenuItem)
        json_data["variables"] = {"channelLogin": streamer_username}
        json_response = self.post_gql_request(json_data)
        if (
            "data" not in json_response
            or "user" not in json_response["data"]
            or json_response["data"]["user"] is None
        ):
            raise StreamerDoesNotExistException
        else:
            return json_response["data"]["user"]["id"]

    def get_followers(
        self, limit: int = 100, order: FollowersOrder = FollowersOrder.ASC
    ):
        json_data = copy.deepcopy(GQLOperations.ChannelFollows)
        json_data["variables"] = {"limit": limit, "order": str(order)}
        has_next = True
        last_cursor = ""
        follows = []
        while has_next is True:
            json_data["variables"]["cursor"] = last_cursor
            json_response = self.post_gql_request(json_data)
            try:
                follows_response = json_response["data"]["user"]["follows"]
                last_cursor = None
                for f in follows_response["edges"]:
                    follows.append(f["node"]["login"].lower())
                    last_cursor = f["cursor"]

                has_next = follows_response["pageInfo"]["hasNextPage"]
            except KeyError:
                return []
        return follows

    def update_raid(self, streamer, raid):
        if streamer.raid != raid:
            streamer.raid = raid
            json_data = copy.deepcopy(GQLOperations.JoinRaid)
            json_data["variables"] = {"input": {"raidID": raid.raid_id}}
            self.post_gql_request(json_data)

            logger.info(
                f"Joining raid from {streamer} to {raid.target_login}!",
                extra={"emoji": ":performing_arts:", "event": Events.JOIN_RAID},
            )

    def viewer_is_mod(self, streamer):
        json_data = copy.deepcopy(GQLOperations.ModViewChannelQuery)
        json_data["variables"] = {"channelLogin": streamer.username}
        response = self.post_gql_request(json_data)
        try:
            streamer.viewer_is_mod = response["data"]["user"]["self"]["isModerator"]
        except (ValueError, KeyError):
            streamer.viewer_is_mod = False

    # === 'GLOBALS' METHODS === #
    # Create chunk of sleep of speed-up the break loop after CTRL+C
    def __chuncked_sleep(self, seconds, chunk_size=3):
        sleep_time = max(seconds, 0) / chunk_size
        for i in range(0, chunk_size):
            time.sleep(sleep_time)
            if self.running is False:
                break

    def __check_connection_handler(self, chunk_size):
        # The success rate It's very hight usually. Why we have failed?
        # Check internet connection ...
        while internet_connection_available() is False:
            random_sleep = random.randint(1, 3)
            logger.warning(
                f"No internet connection available! Retry after {random_sleep}m"
            )
            self.__chuncked_sleep(random_sleep * 60, chunk_size=chunk_size)

    def post_gql_request(self, json_data):
        start_time = time.time()
        try:
            response = self.session.post(
                GQLOperations.url,
                json=json_data,
                headers={
                    "Authorization": f"OAuth {self.twitch_login.get_auth_token()}",
                    "Client-Id": CLIENT_ID,
                    # "Client-Integrity": self.post_integrity(),
                    "Client-Session-Id": self.client_session,
                    "Client-Version": self.update_client_version(),
                    "User-Agent": self.user_agent,
                    "X-Device-Id": self.device_id,
                },
            )
            if not response.ok:
                logger.warning(f"Status {response.reason } ({response.status_code}) for GQL request.")
                logger.warning(f"Request: {json_data}")
                logger.warning(f"Content: {response.text}")
            else:
                logger.debug(
                    f"Data: {json_data}, Status code: {response.status_code}, Content: {response.text}"
                )
            return response.json()
        except requests.exceptions.RequestException as e:
            info = "Unknown"
            if isinstance(json_data, dict) and "operationName" in json_data:
                info = json_data["operationName"]
            logger.error(f"Error with GQLOperations ({info}): {e}")
            return {}
        finally:
            end_time = time.time()
            info = "Unknown"
            if isinstance(json_data, dict) and "operationName" in json_data:
                info = json_data["operationName"]
            logger.debug(f"Request '{info}' took {end_time - start_time:.3f} seconds")

    # Request for Integrity Token
    # Twitch needs Authorization, Client-Id, X-Device-Id to generate JWT which is used for authorize gql requests
    # Regenerate Integrity Token 5 minutes before expire
    """def post_integrity(self):
        if (
            self.integrity_expire - datetime.now().timestamp() * 1000 > 5 * 60 * 1000
            and self.integrity is not None
        ):
            return self.integrity
        try:
            response = self.session.post(
                GQLOperations.integrity_url,
                json={},
                headers={
                    "Authorization": f"OAuth {self.twitch_login.get_auth_token()}",
                    "Client-Id": CLIENT_ID,
                    "Client-Session-Id": self.client_session,
                    "Client-Version": self.update_client_version(),
                    "User-Agent": self.user_agent,
                    "X-Device-Id": self.device_id,
                },
            )
            logger.debug(
                f"Data: [], Status code: {response.status_code}, Content: {response.text}"
            )
            self.integrity = response.json().get("token", None)
            # logger.info(f"integrity: {self.integrity}")

            if self.isBadBot(self.integrity) is True:
                logger.info(
                    "Uh-oh, Twitch has detected this miner as a \"Bad Bot\". Don't worry.")

            self.integrity_expire = response.json().get("expiration", 0)
            # logger.info(f"integrity_expire: {self.integrity_expire}")
            return self.integrity
        except requests.exceptions.RequestException as e:
            logger.error(f"Error with post_integrity: {e}")
            return self.integrity

    # verify the integrity token's contents for the "is_bad_bot" flag
    def isBadBot(self, integrity):
        stripped_token: str = self.integrity.split('.')[2] + "=="
        messy_json: str = urlsafe_b64decode(
            stripped_token.encode()).decode(errors="ignore")
        match = re.search(r'(.+)(?<="}).+$', messy_json)
        if match is None:
            # raise MinerException("Unable to parse the integrity token")
            logger.info("Unable to parse the integrity token. Don't worry.")
            return
        decoded_header = json.loads(match.group(1))
        # logger.info(f"decoded_header: {decoded_header}")
        if decoded_header.get("is_bad_bot", "false") != "false":
            return True
        else:
            return False"""

    def update_client_version(self, cache_time_to_live=24 * 60 * 60):
        if time.time() - self.client_version_cache_time < cache_time_to_live:
            return self.client_version
        try:
            response = self.session.get(URL)
            if response.status_code != 200:
                logger.debug(
                    f"Error with update_client_version: {response.status_code}"
                )
                return self.client_version
            matcher = re.search(self.twilight_build_id_pattern, response.text)
            if not matcher:
                logger.debug("Error with update_client_version: no match")
                return self.client_version
            self.client_version = matcher.group(1)
            logger.debug(f"Client version: {self.client_version}")
            self.client_version_cache_time = time.time()
            return self.client_version
        except requests.exceptions.RequestException as e:
            logger.error(f"Error with update_client_version: {e}")
            return self.client_version

    def send_minute_watched_events(self, streamers, priority, chunk_size=3):
        while self.running:
            try:
                streamers_index = [
                    i
                    for i in range(0, len(streamers))
                    if streamers[i].is_online is True
                    and (
                        streamers[i].online_at == 0
                        or (time.time() - streamers[i].online_at) > 30
                    )
                ]

                for index in streamers_index:
                    if (streamers[index].stream.update_elapsed() / 60) > 10:
                        # Why this user It's currently online but the last updated was more than 10minutes ago?
                        # Please perform a manually update and check if the user it's online
                        self.check_streamer_online(streamers[index])

                streamers_watching = []
                for prior in priority:
                    if prior == Priority.ORDER and len(streamers_watching) < 2:
                        # Get the first 2 items, they are already in order
                        streamers_watching += streamers_index[:2]

                    elif (
                        prior in [Priority.POINTS_ASCENDING, Priority.POINTS_DESCEDING]
                        and len(streamers_watching) < 2
                    ):
                        items = [
                            {"points": streamers[index].channel_points, "index": index}
                            for index in streamers_index
                        ]
                        items = sorted(
                            items,
                            key=lambda x: x["points"],
                            reverse=(
                                True if prior == Priority.POINTS_DESCEDING else False
                            ),
                        )
                        streamers_watching += [item["index"] for item in items][:2]

                    elif prior == Priority.STREAK and len(streamers_watching) < 2:
                        """
                        Check if we need need to change priority based on watch streak
                        Viewers receive points for returning for x consecutive streams.
                        Each stream must be at least 10 minutes long and it must have been at least 30 minutes since the last stream ended.
                        Watch at least 6m for get the +10
                        """
                        for index in streamers_index:
                            if (
                                streamers[index].settings.watch_streak is True
                                and streamers[index].stream.watch_streak_missing is True
                                and (
                                    streamers[index].offline_at == 0
                                    or (
                                        (time.time() - streamers[index].offline_at)
                                        // 60
                                    )
                                    > 30
                                )
                                and streamers[index].stream.minute_watched < 7
                            ):
                                streamers_watching.append(index)
                                if len(streamers_watching) == 2:
                                    break

                    elif prior == Priority.DROPS and len(streamers_watching) < 2:
                        for index in streamers_index:
                            if streamers[index].drops_condition() is True:
                                streamers_watching.append(index)
                                if len(streamers_watching) == 2:
                                    break

                    elif prior == Priority.SUBSCRIBED and len(streamers_watching) < 2:
                        streamers_with_multiplier = [
                            index
                            for index in streamers_index
                            if streamers[index].viewer_has_points_multiplier()
                        ]
                        streamers_with_multiplier = sorted(
                            streamers_with_multiplier,
                            key=lambda x: streamers[x].total_points_multiplier(),
                            reverse=True,
                        )
                        streamers_watching += streamers_with_multiplier[:2]

                """
                Twitch has a limit - you can't watch more than 2 channels at one time.
                We take the first two streamers from the list as they have the highest priority (based on order or WatchStreak).
                """
                streamers_watching = streamers_watching[:2]

                for index in streamers_watching:
                    next_iteration = time.time() + 60 / len(streamers_watching)

                    try:
                        response = self.session.post(
                            streamers[index].stream.spade_url,
                            data=streamers[index].stream.encode_payload(),
                            headers={"User-Agent": self.user_agent},
                            timeout=60,
                        )
                        logger.debug(
                            f"Send minute watched request for {streamers[index]} - Status code: {response.status_code}"
                        )
                        if response.status_code == 204:
                            streamers[index].stream.update_minute_watched()

                            """
                            Remember, you can only earn progress towards a time-based Drop on one participating channel at a time.  [ ! ! ! ]
                            You can also check your progress towards Drops within a campaign anytime by viewing the Drops Inventory.
                            For time-based Drops, if you are unable to claim the Drop in time, you will be able to claim it from the inventory page until the Drops campaign ends.
                            """

                            for campaign in streamers[index].stream.campaigns:
                                for drop in campaign.drops:
                                    # We could add .has_preconditions_met condition inside is_printable
                                    if (
                                        drop.has_preconditions_met is not False
                                        and drop.is_printable is True
                                    ):
                                        drop_messages = [
                                            f"{streamers[index]} is streaming {streamers[index].stream}",
                                            f"Campaign: {campaign}",
                                            f"Drop: {drop}",
                                            f"{drop.progress_bar()}",
                                        ]
                                        for single_line in drop_messages:
                                            logger.info(
                                                single_line,
                                                extra={
                                                    "event": Events.DROP_STATUS,
                                                    "skip_telegram": True,
                                                    "skip_discord": True,
                                                    "skip_matrix": True,
                                                },
                                            )

                                        if Settings.logger.telegram is not None:
                                            Settings.logger.telegram.send(
                                                "\n".join(drop_messages),
                                                Events.DROP_STATUS,
                                            )

                                        if Settings.logger.discord is not None:
                                            Settings.logger.discord.send(
                                                "\n".join(drop_messages),
                                                Events.DROP_STATUS,
                                            )

                    except requests.exceptions.ConnectionError as e:
                        logger.error(f"Error while trying to send minute watched: {e}")
                        self.__check_connection_handler(chunk_size)
                    except requests.exceptions.Timeout as e:
                        logger.error(f"Error while trying to send minute watched: {e}")

                    self.__chuncked_sleep(
                        next_iteration - time.time(), chunk_size=chunk_size
                    )

                if streamers_watching == []:
                    self.__chuncked_sleep(60, chunk_size=chunk_size)
            except Exception:
                logger.error("Exception raised in send minute watched", exc_info=True)

    # === CHANNEL POINTS / PREDICTION === #
    # Load the amount of current points for a channel, check if a bonus is available
    def load_channel_points_context(self, streamer):
        json_data = copy.deepcopy(GQLOperations.ChannelPointsContext)
        json_data["variables"] = {"channelLogin": streamer.username}

        response = self.post_gql_request(json_data)
        if response != {}:
            if response["data"]["community"] is None:
                raise StreamerDoesNotExistException
            channel = response["data"]["community"]["channel"]
            community_points = channel["self"]["communityPoints"]
            streamer.channel_points = community_points["balance"]
            streamer.activeMultipliers = community_points["activeMultipliers"]

            if community_points["availableClaim"] is not None:
                self.claim_bonus(streamer, community_points["availableClaim"]["id"])

    def make_predictions(self, event):
        if event.bet_confirmed is True:
            logger.info(
                f"Bet won't be placed as a decision has already been made for {event}",
                extra={
                    "emoji": ":four_leaf_clover:",
                    "event": Events.BET_GENERAL,
                },
            )
            return

        decision = event.bet.calculate(event.streamer.channel_points, event.title)

        logger.info(
            f"Going to complete bet for {event}",
            extra={
                "emoji": ":four_leaf_clover:",
                "event": Events.BET_GENERAL,
            },
        )
        if event.status == "ACTIVE":
            skip, compared_value = event.bet.skip()
            if skip is True:
                logger.info(
                    f"Skip betting for the event {event}",
                    extra={
                        "emoji": ":pushpin:",
                        "event": Events.BET_FILTERS,
                    },
                )
                logger.info(
                    f"Skip settings {event.bet.settings.filter_condition}, current value is: {compared_value}",
                    extra={
                        "emoji": ":pushpin:",
                        "event": Events.BET_FILTERS,
                    },
                )
            else:
                if decision["amount"] > 0:
                    logger.info(
                        f"Place {_millify(decision['amount'])} channel points on: {event.bet.get_outcome(decision['choice'])}",
                        extra={
                            "emoji": ":four_leaf_clover:",
                            "event": Events.BET_GENERAL,
                        },
                    )

                    json_data = copy.deepcopy(GQLOperations.MakePrediction)
                    json_data["variables"] = {
                        "input": {
                            "eventID": event.event_id,
                            "outcomeID": decision["id"],
                            "points": decision["amount"],
                            "transactionID": token_hex(16),
                        }
                    }
                    response = self.post_gql_request(json_data)
                    if (
                        response.get("data", None) is not None
                        and response["data"].get("makePrediction", None) is not None
                        and response["data"]["makePrediction"].get("error", None)
                        is not None
                    ):
                        error_code = response["data"]["makePrediction"]["error"]["code"]
                        logger.error(
                            f"Failed to place bet, error: {error_code}",
                            extra={
                                "emoji": ":four_leaf_clover:",
                                "event": Events.BET_FAILED,
                            },
                        )
                else:
                    logger.info(
                        f"Bet won't be placed as the amount {_millify(decision['amount'])} is less than or equal to 0",
                        extra={
                            "emoji": ":four_leaf_clover:",
                            "event": Events.BET_GENERAL,
                        },
                    )
        else:
            logger.info(
                f"Oh no! The event is not active anymore! Current status: {event.status}",
                extra={
                    "emoji": ":disappointed_relieved:",
                    "event": Events.BET_FAILED,
                },
            )

    def claim_bonus(self, streamer, claim_id):
        if Settings.logger.less is False:
            logger.info(
                f"Claiming the bonus for {streamer}!",
                extra={"emoji": ":gift:", "event": Events.BONUS_CLAIM},
            )

        json_data = copy.deepcopy(GQLOperations.ClaimCommunityPoints)
        json_data["variables"] = {
            "input": {"channelID": streamer.channel_id, "claimID": claim_id}
        }
        self.post_gql_request(json_data)

    # === MOMENTS === #
    def claim_moment(self, streamer, moment_id):
        if Settings.logger.less is False:
            logger.info(
                f"Claiming the moment for {streamer}!",
                extra={"emoji": ":video_camera:", "event": Events.MOMENT_CLAIM},
            )

        json_data = copy.deepcopy(GQLOperations.CommunityMomentCallout_Claim)
        json_data["variables"] = {"input": {"momentID": moment_id}}
        self.post_gql_request(json_data)

    # === CAMPAIGNS / DROPS / INVENTORY === #
    def __get_campaign_ids_from_streamer(self, streamer):
        json_data = copy.deepcopy(GQLOperations.DropsHighlightService_AvailableDrops)
        json_data["variables"] = {"channelID": streamer.channel_id}
        response = self.post_gql_request(json_data)
        try:
            return (
                []
                if response["data"]["channel"]["viewerDropCampaigns"] is None
                else [
                    item["id"]
                    for item in response["data"]["channel"]["viewerDropCampaigns"]
                ]
            )
        except (ValueError, KeyError):
            return []

    def __get_inventory(self):
        response = self.post_gql_request(GQLOperations.Inventory)
        try:
            return (
                response["data"]["currentUser"]["inventory"] if response != {} else {}
            )
        except (ValueError, KeyError, TypeError):
            return {}

    def __get_drops_dashboard(self, status=None):
        response = self.post_gql_request(GQLOperations.ViewerDropsDashboard)
        campaigns = response["data"]["currentUser"]["dropCampaigns"] or []

        if status is not None:
<<<<<<< HEAD
            campaigns = list(filter(lambda x: x["status"] == status.upper(), campaigns))
=======
            campaigns = list(
                filter(lambda x: x["status"] == status.upper(), campaigns)) or []

>>>>>>> 3f7d85a3
        return campaigns

    def __get_campaigns_details(self, campaigns):
        result = []
        chunks = create_chunks(campaigns, 20)
        for chunk in chunks:
            json_data = []
            for campaign in chunk:
                json_data.append(copy.deepcopy(GQLOperations.DropCampaignDetails))
                json_data[-1]["variables"] = {
                    "dropID": campaign["id"],
                    "channelLogin": f"{self.twitch_login.get_user_id()}",
                }

            response = self.post_gql_request(json_data)
            for r in response:
                if r["data"]["user"] is not None:
                    result.append(r["data"]["user"]["dropCampaign"])
        return result

    def __sync_campaigns(self, campaigns):
        # We need the inventory only for get the real updated value/progress
        # Get data from inventory and sync current status with streamers.campaigns
        inventory = self.__get_inventory()
        if inventory not in [None, {}] and inventory["dropCampaignsInProgress"] not in [
            None,
            {},
        ]:
            # Iterate all campaigns from dashboard (only active, with working drops)
            # In this array we have also the campaigns never started from us (not in nventory)
            for i in range(len(campaigns)):
                campaigns[i].clear_drops()  # Remove all the claimed drops
                # Iterate all campaigns currently in progress from out inventory
                for progress in inventory["dropCampaignsInProgress"]:
                    if progress["id"] == campaigns[i].id:
                        campaigns[i].in_inventory = True
                        campaigns[i].sync_drops(
                            progress["timeBasedDrops"], self.claim_drop
                        )
                        # Remove all the claimed drops
                        campaigns[i].clear_drops()
                        break
        return campaigns

    def claim_drop(self, drop):
        logger.info(
            f"Claim {drop}", extra={"emoji": ":package:", "event": Events.DROP_CLAIM}
        )

        json_data = copy.deepcopy(GQLOperations.DropsPage_ClaimDropRewards)
        json_data["variables"] = {"input": {"dropInstanceID": drop.drop_instance_id}}
        response = self.post_gql_request(json_data)
        try:
            # response["data"]["claimDropRewards"] can be null and respose["data"]["errors"] != []
            # or response["data"]["claimDropRewards"]["status"] === DROP_INSTANCE_ALREADY_CLAIMED
            if ("claimDropRewards" in response["data"]) and (
                response["data"]["claimDropRewards"] is None
            ):
                return False
            elif ("errors" in response["data"]) and (response["data"]["errors"] != []):
                return False
            elif ("claimDropRewards" in response["data"]) and (
                response["data"]["claimDropRewards"]["status"]
                in ["ELIGIBLE_FOR_ALL", "DROP_INSTANCE_ALREADY_CLAIMED"]
            ):
                return True
            else:
                return False
        except (ValueError, KeyError):
            return False

    def claim_all_drops_from_inventory(self):
        inventory = self.__get_inventory()
        if inventory not in [None, {}]:
            if inventory["dropCampaignsInProgress"] not in [None, {}]:
                for campaign in inventory["dropCampaignsInProgress"]:
                    for drop_dict in campaign["timeBasedDrops"]:
                        drop = Drop(drop_dict)
                        drop.update(drop_dict["self"])
                        if drop.is_claimable is True:
                            drop.is_claimed = self.claim_drop(drop)
                            time.sleep(random.uniform(5, 10))

    def sync_campaigns(self, streamers, chunk_size=3):
        campaigns_update = 0
        while self.running:
            try:
                # Get update from dashboard each 60minutes
                if (
                    campaigns_update == 0
                    # or ((time.time() - campaigns_update) / 60) > 60

                    # TEMPORARY AUTO DROP CLAIMING FIX
                    # 30 minutes instead of 60 minutes
                    or ((time.time() - campaigns_update) / 30) > 30
                    #####################################
                ):
                    campaigns_update = time.time()

                    # TEMPORARY AUTO DROP CLAIMING FIX
                    self.claim_all_drops_from_inventory()
                    #####################################

                    # Get full details from current ACTIVE campaigns
                    # Use dashboard so we can explore new drops not currently active in our Inventory
                    campaigns_details = self.__get_campaigns_details(
                        self.__get_drops_dashboard(status="ACTIVE")
                    )
                    campaigns = []

                    # Going to clear array and structure. Remove all the timeBasedDrops expired or not started yet
                    for index in range(0, len(campaigns_details)):
                        if campaigns_details[index] is not None:
                            campaign = Campaign(campaigns_details[index])
                            if campaign.dt_match is True:
                                # Remove all the drops already claimed or with dt not matching
                                campaign.clear_drops()
                                if campaign.drops != []:
                                    campaigns.append(campaign)
                        else:
                            continue

                # Divide et impera :)
                campaigns = self.__sync_campaigns(campaigns)

                # Check if user It's currently streaming the same game present in campaigns_details
                for i in range(0, len(streamers)):
                    if streamers[i].drops_condition() is True:
                        # yes! The streamer[i] have the drops_tags enabled and we It's currently stream a game with campaign active!
                        # With 'campaigns_ids' we are also sure that this streamer have the campaign active.
                        # yes! The streamer[index] have the drops_tags enabled and we It's currently stream a game with campaign active!
                        streamers[i].stream.campaigns = list(
                            filter(
                                lambda x: x.drops != []
                                and x.game == streamers[i].stream.game
                                and x.id in streamers[i].stream.campaigns_ids,
                                campaigns,
                            )
                        )

            except (ValueError, KeyError, requests.exceptions.ConnectionError) as e:
                logger.error(f"Error while syncing inventory: {e}")
                self.__check_connection_handler(chunk_size)

            self.__chuncked_sleep(60, chunk_size=chunk_size)<|MERGE_RESOLUTION|>--- conflicted
+++ resolved
@@ -709,13 +709,9 @@
         campaigns = response["data"]["currentUser"]["dropCampaigns"] or []
 
         if status is not None:
-<<<<<<< HEAD
-            campaigns = list(filter(lambda x: x["status"] == status.upper(), campaigns))
-=======
             campaigns = list(
                 filter(lambda x: x["status"] == status.upper(), campaigns)) or []
 
->>>>>>> 3f7d85a3
         return campaigns
 
     def __get_campaigns_details(self, campaigns):
