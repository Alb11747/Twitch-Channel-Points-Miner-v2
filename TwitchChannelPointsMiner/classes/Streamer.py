import time
import logging

<<<<<<< HEAD
from TwitchChannelPointsMiner.constants import TWITCH_URL
=======
from millify import prettify
>>>>>>> 1a050c44

logger = logging.getLogger(__name__)


class Streamer:
    def __init__(self, username, channel_id, less_printing: bool = False):
        self.username = username
        self.channel_id = channel_id
        self.is_online = False
        self.online_at = 0
        self.offline_at = 0
        self.channel_points = 0

        self.minute_watched_requests = None
        self.minute_watched = 0
        self.last_minute_watched = 0

        self.raid = None
        self.watch_streak_missing = True
        self.history = {}

        self.streamer_url = f"{TWITCH_URL}/{self.username}"
        self.chat_url = f"{TWITCH_URL}/popout/{self.username}/chat?popout="

        self.less_printing = less_printing

    def __repr__(self):
        return (
            f"{self.username} ({prettify(self.channel_points, '.')} points)"
            if self.less_printing is True
            else f"Streamer(username={self.username}, channel_id={self.channel_id}, channel_points={prettify(self.channel_points, '.')})"
        )

    def __str__(self):
        return (
            f"{self.username} ({prettify(self.channel_points, '.')} points)"
            if self.less_printing is True
            else f"Streamer(username={self.username}, channel_id={self.channel_id}, channel_points={prettify(self.channel_points, '.')})"
        )

    def set_offline(self):
        # Print the offline message only If we are recently online or we are in bootstrap phase (offline_at == 0)
        if self.is_online is True or self.offline_at == 0:
            logger.info(f"{self} is Offline!", extra={"emoji": ":sleeping:"})

        if self.is_online is True:
            self.offline_at = time.time()
            self.is_online = False

    def set_online(self):
        if self.is_online is False:
            self.online_at = time.time()
            self.is_online = True
            # Watch streak variables
            self.watch_streak_missing = True
            self.minute_watched = 0
            self.last_minute_watched = 0

        logger.info(f"{self} is Online!", extra={"emoji": ":partying_face:"})

    def update_minute_watched(self):
        if self.last_minute_watched != 0:
            self.minute_watched += round(
                (time.time() - self.last_minute_watched) / 60, 5
            )
        self.last_minute_watched = time.time()

    def print_history(self):
        return ", ".join(
            [
                f"{key}({self.history[key]['counter']} times, {prettify(self.history[key]['amount'], '.')} gained)"
                for key in self.history
            ]
        )

    def update_history(self, reason_code, earned):
        if reason_code not in self.history:
            self.history[reason_code] = {"counter": 0, "amount": 0}
        self.history[reason_code]["counter"] += 1
        self.history[reason_code]["amount"] += earned

        if reason_code == "WATCH_STREAK":
            self.watch_streak_missing = False

    def set_less_printing(self, value):
        self.less_printing = value<|MERGE_RESOLUTION|>--- conflicted
+++ resolved
@@ -1,11 +1,9 @@
 import time
 import logging
 
-<<<<<<< HEAD
+from millify import prettify
+
 from TwitchChannelPointsMiner.constants import TWITCH_URL
-=======
-from millify import prettify
->>>>>>> 1a050c44
 
 logger = logging.getLogger(__name__)
 
